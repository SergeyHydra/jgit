--- conflicted
+++ resolved
@@ -866,10 +866,7 @@
 	 * @return <code>true</code> if the file was created, <code>false</code> if
 	 *         the file already existed
 	 * @throws java.io.IOException
-<<<<<<< HEAD
-=======
 	 * @deprecated use {@link #createNewFileAtomic(File)} instead
->>>>>>> 4ce79bf7
 	 * @since 4.5
 	 */
 	@Deprecated
@@ -878,10 +875,6 @@
 	}
 
 	/**
-<<<<<<< HEAD
-	 * See
-	 * {@link org.eclipse.jgit.util.FileUtils#relativizePath(String, String, String, boolean)}.
-=======
 	 * A token representing a file created by
 	 * {@link #createNewFileAtomic(File)}. The token must be retained until the
 	 * file has been deleted in order to guarantee that the unique file was
@@ -945,8 +938,8 @@
 	}
 
 	/**
-	 * See {@link FileUtils#relativizePath(String, String, String, boolean)}.
->>>>>>> 4ce79bf7
+	 * See
+	 * {@link org.eclipse.jgit.util.FileUtils#relativizePath(String, String, String, boolean)}.
 	 *
 	 * @param base
 	 *            The path against which <code>other</code> should be
