--- conflicted
+++ resolved
@@ -4,79 +4,23 @@
         <filter id="336658481">
             <message_arguments>
                 <message_argument value="org.eclipse.jgit.lib.ConfigConstants"/>
-                <message_argument value="CONFIG_KEY_IN_CORE_LIMIT"/>
-            </message_arguments>
-        </filter>
-        <filter id="336658481">
-            <message_arguments>
-                <message_argument value="org.eclipse.jgit.lib.ConfigConstants"/>
                 <message_argument value="CONFIG_KEY_SUPPORTSATOMICFILECREATION"/>
-            </message_arguments>
-        </filter>
-        <filter id="336658481">
-            <message_arguments>
-                <message_argument value="org.eclipse.jgit.lib.ConfigConstants"/>
-                <message_argument value="CONFIG_MERGE_SECTION"/>
             </message_arguments>
         </filter>
         <filter id="1141899266">
             <message_arguments>
                 <message_argument value="4.5"/>
-                <message_argument value="4.9"/>
+                <message_argument value="4.10"/>
                 <message_argument value="CONFIG_KEY_SUPPORTSATOMICFILECREATION"/>
             </message_arguments>
         </filter>
     </resource>
-    <resource path="src/org/eclipse/jgit/lib/ReflogEntry.java" type="org.eclipse.jgit.lib.ReflogEntry">
-        <filter comment="adding enum constant does not break binary compatibility" id="403767336">
+    <resource path="src/org/eclipse/jgit/merge/ResolveMerger.java" type="org.eclipse.jgit.merge.ResolveMerger">
+        <filter id="1141899266">
             <message_arguments>
-                <message_argument value="org.eclipse.jgit.lib.ReflogEntry"/>
-                <message_argument value="PREFIX_CREATED"/>
-            </message_arguments>
-        </filter>
-        <filter comment="adding enum constant does not break binary compatibility" id="403767336">
-            <message_arguments>
-<<<<<<< HEAD
                 <message_argument value="3.5"/>
                 <message_argument value="4.10"/>
                 <message_argument value="processEntry(CanonicalTreeParser, CanonicalTreeParser, CanonicalTreeParser, DirCacheBuildIterator, WorkingTreeIterator, boolean)"/>
-            </message_arguments>
-        </filter>
-        <filter id="1141899266">
-            <message_arguments>
-                <message_argument value="3.5"/>
-                <message_argument value="4.9"/>
-                <message_argument value="processEntry(CanonicalTreeParser, CanonicalTreeParser, CanonicalTreeParser, DirCacheBuildIterator, WorkingTreeIterator, boolean)"/>
-=======
-                <message_argument value="org.eclipse.jgit.lib.ReflogEntry"/>
-                <message_argument value="PREFIX_FAST_FORWARD"/>
->>>>>>> 03abd1df
-            </message_arguments>
-        </filter>
-        <filter comment="adding enum constant does not break binary compatibility" id="403767336">
-            <message_arguments>
-                <message_argument value="org.eclipse.jgit.lib.ReflogEntry"/>
-                <message_argument value="PREFIX_FORCED_UPDATE"/>
-            </message_arguments>
-        </filter>
-    </resource>
-    <resource path="src/org/eclipse/jgit/transport/http/HttpConnection.java" type="org.eclipse.jgit.transport.http.HttpConnection">
-        <filter id="403767336">
-            <message_arguments>
-                <message_argument value="org.eclipse.jgit.transport.http.HttpConnection"/>
-                <message_argument value="HTTP_11_MOVED_TEMP"/>
-            </message_arguments>
-        </filter>
-        <filter id="403767336">
-            <message_arguments>
-                <message_argument value="org.eclipse.jgit.transport.http.HttpConnection"/>
-                <message_argument value="HTTP_MOVED_TEMP"/>
-            </message_arguments>
-        </filter>
-        <filter id="403767336">
-            <message_arguments>
-                <message_argument value="org.eclipse.jgit.transport.http.HttpConnection"/>
-                <message_argument value="HTTP_SEE_OTHER"/>
             </message_arguments>
         </filter>
     </resource>
@@ -84,14 +28,14 @@
         <filter id="1141899266">
             <message_arguments>
                 <message_argument value="4.5"/>
-                <message_argument value="4.9"/>
+                <message_argument value="4.10"/>
                 <message_argument value="createNewFile(File)"/>
             </message_arguments>
         </filter>
         <filter id="1141899266">
             <message_arguments>
                 <message_argument value="4.5"/>
-                <message_argument value="4.9"/>
+                <message_argument value="4.10"/>
                 <message_argument value="supportsAtomicCreateNewFile()"/>
             </message_arguments>
         </filter>
