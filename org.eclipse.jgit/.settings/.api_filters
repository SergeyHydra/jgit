<?xml version="1.0" encoding="UTF-8" standalone="no"?>
<component id="org.eclipse.jgit" version="2">
    <resource path="META-INF/MANIFEST.MF">
        <filter id="924844039">
            <message_arguments>
<<<<<<< HEAD
                <message_argument value="4.7.1"/>
                <message_argument value="4.7.0"/>
            </message_arguments>
        </filter>
    </resource>
    <resource path="src/org/eclipse/jgit/api/ArchiveCommand.java" type="org.eclipse.jgit.api.ArchiveCommand$Format">
        <filter comment="OSGi semver allows to break implementors in minor releases" id="403804204">
            <message_arguments>
                <message_argument value="org.eclipse.jgit.api.ArchiveCommand.Format"/>
                <message_argument value="putEntry(T, ObjectId, String, FileMode, ObjectLoader)"/>
=======
                <message_argument value="4.6.2"/>
                <message_argument value="4.6.0"/>
>>>>>>> 182d3b3d
            </message_arguments>
        </filter>
    </resource>
    <resource path="src/org/eclipse/jgit/errors/NoPackSignatureException.java" type="org.eclipse.jgit.errors.NoPackSignatureException">
<<<<<<< HEAD
        <filter comment="non-breaking addition of exception classes needed to cleanly fix error handling in PackFile" id="1108344834">
            <message_arguments>
                <message_argument value="4.5"/>
                <message_argument value="4.7"/>
=======
        <filter id="1108344834">
            <message_arguments>
                <message_argument value="4.5"/>
                <message_argument value="4.6"/>
>>>>>>> 182d3b3d
                <message_argument value="org.eclipse.jgit.errors.NoPackSignatureException"/>
            </message_arguments>
        </filter>
    </resource>
    <resource path="src/org/eclipse/jgit/errors/UnsupportedPackIndexVersionException.java" type="org.eclipse.jgit.errors.UnsupportedPackIndexVersionException">
<<<<<<< HEAD
        <filter comment="non-breaking addition of exception classes needed to cleanly fix error handling in PackFile" id="1108344834">
            <message_arguments>
                <message_argument value="4.5"/>
                <message_argument value="4.7"/>
=======
        <filter id="1108344834">
            <message_arguments>
                <message_argument value="4.5"/>
                <message_argument value="4.6"/>
>>>>>>> 182d3b3d
                <message_argument value="org.eclipse.jgit.errors.UnsupportedPackIndexVersionException"/>
            </message_arguments>
        </filter>
    </resource>
    <resource path="src/org/eclipse/jgit/errors/UnsupportedPackVersionException.java" type="org.eclipse.jgit.errors.UnsupportedPackVersionException">
<<<<<<< HEAD
        <filter comment="non-breaking addition of exception classes needed to cleanly fix error handling in PackFile" id="1108344834">
            <message_arguments>
                <message_argument value="4.5"/>
                <message_argument value="4.7"/>
=======
        <filter id="1108344834">
            <message_arguments>
                <message_argument value="4.5"/>
                <message_argument value="4.6"/>
>>>>>>> 182d3b3d
                <message_argument value="org.eclipse.jgit.errors.UnsupportedPackVersionException"/>
            </message_arguments>
        </filter>
    </resource>
<<<<<<< HEAD
    <resource path="src/org/eclipse/jgit/lib/ObjectInserter.java" type="org.eclipse.jgit.lib.ObjectInserter">
        <filter comment="changed return type of digest() breaking implementors which is ok in minor releases according to OSGi semantic versioning" id="338792546">
            <message_arguments>
                <message_argument value="org.eclipse.jgit.lib.ObjectInserter"/>
                <message_argument value="digest()"/>
            </message_arguments>
        </filter>
    </resource>
    <resource path="src/org/eclipse/jgit/transport/http/HttpConnection.java" type="org.eclipse.jgit.transport.http.HttpConnection">
        <filter comment="OSGi semantic versioning rules allow to break implementors in minor releases" id="403767336">
            <message_arguments>
                <message_argument value="org.eclipse.jgit.transport.http.HttpConnection"/>
                <message_argument value="HTTP_MOVED_PERM"/>
=======
    <resource path="src/org/eclipse/jgit/lib/ConfigConstants.java" type="org.eclipse.jgit.lib.ConfigConstants">
        <filter id="336658481">
            <message_arguments>
                <message_argument value="org.eclipse.jgit.lib.ConfigConstants"/>
                <message_argument value="CONFIG_KEY_SUPPORTSATOMICFILECREATION"/>
            </message_arguments>
        </filter>
        <filter id="1141899266">
            <message_arguments>
                <message_argument value="4.5"/>
                <message_argument value="4.6"/>
                <message_argument value="CONFIG_KEY_SUPPORTSATOMICFILECREATION"/>
            </message_arguments>
        </filter>
    </resource>
    <resource path="src/org/eclipse/jgit/util/FS.java" type="org.eclipse.jgit.util.FS">
        <filter id="1141899266">
            <message_arguments>
                <message_argument value="4.5"/>
                <message_argument value="4.6"/>
                <message_argument value="createNewFile(File)"/>
            </message_arguments>
        </filter>
        <filter id="1141899266">
            <message_arguments>
                <message_argument value="4.5"/>
                <message_argument value="4.6"/>
                <message_argument value="supportsAtomicCreateNewFile()"/>
>>>>>>> 182d3b3d
            </message_arguments>
        </filter>
    </resource>
</component><|MERGE_RESOLUTION|>--- conflicted
+++ resolved
@@ -3,88 +3,24 @@
     <resource path="META-INF/MANIFEST.MF">
         <filter id="924844039">
             <message_arguments>
-<<<<<<< HEAD
-                <message_argument value="4.7.1"/>
+                <message_argument value="4.7.2"/>
                 <message_argument value="4.7.0"/>
             </message_arguments>
         </filter>
     </resource>
-    <resource path="src/org/eclipse/jgit/api/ArchiveCommand.java" type="org.eclipse.jgit.api.ArchiveCommand$Format">
-        <filter comment="OSGi semver allows to break implementors in minor releases" id="403804204">
+    <resource path="src/org/eclipse/jgit/lib/ConfigConstants.java" type="org.eclipse.jgit.lib.ConfigConstants">
+        <filter id="336658481">
             <message_arguments>
-                <message_argument value="org.eclipse.jgit.api.ArchiveCommand.Format"/>
-                <message_argument value="putEntry(T, ObjectId, String, FileMode, ObjectLoader)"/>
-=======
-                <message_argument value="4.6.2"/>
-                <message_argument value="4.6.0"/>
->>>>>>> 182d3b3d
+                <message_argument value="org.eclipse.jgit.lib.ConfigConstants"/>
+                <message_argument value="CONFIG_KEY_AUTODETACH"/>
             </message_arguments>
         </filter>
-    </resource>
-    <resource path="src/org/eclipse/jgit/errors/NoPackSignatureException.java" type="org.eclipse.jgit.errors.NoPackSignatureException">
-<<<<<<< HEAD
-        <filter comment="non-breaking addition of exception classes needed to cleanly fix error handling in PackFile" id="1108344834">
+        <filter id="336658481">
             <message_arguments>
-                <message_argument value="4.5"/>
-                <message_argument value="4.7"/>
-=======
-        <filter id="1108344834">
-            <message_arguments>
-                <message_argument value="4.5"/>
-                <message_argument value="4.6"/>
->>>>>>> 182d3b3d
-                <message_argument value="org.eclipse.jgit.errors.NoPackSignatureException"/>
+                <message_argument value="org.eclipse.jgit.lib.ConfigConstants"/>
+                <message_argument value="CONFIG_KEY_LOGEXPIRY"/>
             </message_arguments>
         </filter>
-    </resource>
-    <resource path="src/org/eclipse/jgit/errors/UnsupportedPackIndexVersionException.java" type="org.eclipse.jgit.errors.UnsupportedPackIndexVersionException">
-<<<<<<< HEAD
-        <filter comment="non-breaking addition of exception classes needed to cleanly fix error handling in PackFile" id="1108344834">
-            <message_arguments>
-                <message_argument value="4.5"/>
-                <message_argument value="4.7"/>
-=======
-        <filter id="1108344834">
-            <message_arguments>
-                <message_argument value="4.5"/>
-                <message_argument value="4.6"/>
->>>>>>> 182d3b3d
-                <message_argument value="org.eclipse.jgit.errors.UnsupportedPackIndexVersionException"/>
-            </message_arguments>
-        </filter>
-    </resource>
-    <resource path="src/org/eclipse/jgit/errors/UnsupportedPackVersionException.java" type="org.eclipse.jgit.errors.UnsupportedPackVersionException">
-<<<<<<< HEAD
-        <filter comment="non-breaking addition of exception classes needed to cleanly fix error handling in PackFile" id="1108344834">
-            <message_arguments>
-                <message_argument value="4.5"/>
-                <message_argument value="4.7"/>
-=======
-        <filter id="1108344834">
-            <message_arguments>
-                <message_argument value="4.5"/>
-                <message_argument value="4.6"/>
->>>>>>> 182d3b3d
-                <message_argument value="org.eclipse.jgit.errors.UnsupportedPackVersionException"/>
-            </message_arguments>
-        </filter>
-    </resource>
-<<<<<<< HEAD
-    <resource path="src/org/eclipse/jgit/lib/ObjectInserter.java" type="org.eclipse.jgit.lib.ObjectInserter">
-        <filter comment="changed return type of digest() breaking implementors which is ok in minor releases according to OSGi semantic versioning" id="338792546">
-            <message_arguments>
-                <message_argument value="org.eclipse.jgit.lib.ObjectInserter"/>
-                <message_argument value="digest()"/>
-            </message_arguments>
-        </filter>
-    </resource>
-    <resource path="src/org/eclipse/jgit/transport/http/HttpConnection.java" type="org.eclipse.jgit.transport.http.HttpConnection">
-        <filter comment="OSGi semantic versioning rules allow to break implementors in minor releases" id="403767336">
-            <message_arguments>
-                <message_argument value="org.eclipse.jgit.transport.http.HttpConnection"/>
-                <message_argument value="HTTP_MOVED_PERM"/>
-=======
-    <resource path="src/org/eclipse/jgit/lib/ConfigConstants.java" type="org.eclipse.jgit.lib.ConfigConstants">
         <filter id="336658481">
             <message_arguments>
                 <message_argument value="org.eclipse.jgit.lib.ConfigConstants"/>
@@ -94,7 +30,7 @@
         <filter id="1141899266">
             <message_arguments>
                 <message_argument value="4.5"/>
-                <message_argument value="4.6"/>
+                <message_argument value="4.7"/>
                 <message_argument value="CONFIG_KEY_SUPPORTSATOMICFILECREATION"/>
             </message_arguments>
         </filter>
@@ -103,16 +39,15 @@
         <filter id="1141899266">
             <message_arguments>
                 <message_argument value="4.5"/>
-                <message_argument value="4.6"/>
+                <message_argument value="4.7"/>
                 <message_argument value="createNewFile(File)"/>
             </message_arguments>
         </filter>
         <filter id="1141899266">
             <message_arguments>
                 <message_argument value="4.5"/>
-                <message_argument value="4.6"/>
+                <message_argument value="4.7"/>
                 <message_argument value="supportsAtomicCreateNewFile()"/>
->>>>>>> 182d3b3d
             </message_arguments>
         </filter>
     </resource>
