<?xml version="1.0" encoding="UTF-8" standalone="no"?>
<?pde?>
<!-- generated with https://github.com/eclipse-cbi/targetplatform-dsl -->
<<<<<<< HEAD
<target name="jgit-4.9" sequenceNumber="1547541040">
=======
<target name="jgit-4.9" sequenceNumber="1551829271">
>>>>>>> 16f75aa9
  <locations>
    <location includeMode="slicer" includeAllPlatforms="false" includeSource="true" includeConfigurePhase="true" type="InstallableUnit">
      <unit id="org.eclipse.jetty.client" version="9.4.14.v20181114"/>
      <unit id="org.eclipse.jetty.client.source" version="9.4.14.v20181114"/>
      <unit id="org.eclipse.jetty.continuation" version="9.4.14.v20181114"/>
      <unit id="org.eclipse.jetty.continuation.source" version="9.4.14.v20181114"/>
      <unit id="org.eclipse.jetty.http" version="9.4.14.v20181114"/>
      <unit id="org.eclipse.jetty.http.source" version="9.4.14.v20181114"/>
      <unit id="org.eclipse.jetty.io" version="9.4.14.v20181114"/>
      <unit id="org.eclipse.jetty.io.source" version="9.4.14.v20181114"/>
      <unit id="org.eclipse.jetty.security" version="9.4.14.v20181114"/>
      <unit id="org.eclipse.jetty.security.source" version="9.4.14.v20181114"/>
      <unit id="org.eclipse.jetty.server" version="9.4.14.v20181114"/>
      <unit id="org.eclipse.jetty.server.source" version="9.4.14.v20181114"/>
      <unit id="org.eclipse.jetty.servlet" version="9.4.14.v20181114"/>
      <unit id="org.eclipse.jetty.servlet.source" version="9.4.14.v20181114"/>
      <unit id="org.eclipse.jetty.util" version="9.4.14.v20181114"/>
      <unit id="org.eclipse.jetty.util.source" version="9.4.14.v20181114"/>
      <repository id="jetty-9.4.14" location="http://download.eclipse.org/jetty/updates/jetty-bundles-9.x/9.4.14.v20181114"/>
    </location>
    <location includeMode="slicer" includeAllPlatforms="false" includeSource="true" includeConfigurePhase="true" type="InstallableUnit">
      <unit id="org.apache.ant" version="1.10.5.v20180808-0324"/>
      <unit id="org.apache.ant.source" version="1.10.5.v20180808-0324"/>
      <unit id="org.apache.commons.codec" version="1.10.0.v20180409-1845"/>
      <unit id="org.apache.commons.codec.source" version="1.10.0.v20180409-1845"/>
      <unit id="org.apache.commons.compress" version="1.18.0.v20181121-2221"/>
      <unit id="org.apache.commons.compress.source" version="1.18.0.v20181121-2221"/>
      <unit id="org.apache.commons.logging" version="1.2.0.v20180409-1502"/>
      <unit id="org.apache.commons.logging.source" version="1.2.0.v20180409-1502"/>
      <unit id="org.apache.httpcomponents.httpclient" version="4.5.6.v20190213-1430"/>
      <unit id="org.apache.httpcomponents.httpclient.source" version="4.5.6.v20190213-1430"/>
      <unit id="org.apache.httpcomponents.httpcore" version="4.4.10.v20190123-2214"/>
      <unit id="org.apache.httpcomponents.httpcore.source" version="4.4.10.v20190123-2214"/>
      <unit id="org.apache.log4j" version="1.2.15.v201012070815"/>
      <unit id="org.apache.log4j.source" version="1.2.15.v201012070815"/>
<<<<<<< HEAD
      <unit id="org.bouncycastle.bcpg" version="1.60.0.v20181107-1520"/>
      <unit id="org.bouncycastle.bcpg.source" version="1.60.0.v20181107-1520"/>
      <unit id="org.bouncycastle.bcpkix" version="1.60.0.v20181107-1520"/>
      <unit id="org.bouncycastle.bcpkix.source" version="1.60.0.v20181107-1520"/>
      <unit id="org.bouncycastle.bcprov" version="1.60.0.v20181107-1520"/>
      <unit id="org.bouncycastle.bcprov.source" version="1.60.0.v20181107-1520"/>
=======
      <unit id="org.bouncycastle.bcpg" version="1.60.0.v20181210-2057"/>
      <unit id="org.bouncycastle.bcpg.source" version="1.60.0.v20181210-2057"/>
      <unit id="org.bouncycastle.bcpkix" version="1.60.0.v20181210-2057"/>
      <unit id="org.bouncycastle.bcpkix.source" version="1.60.0.v20181210-2057"/>
      <unit id="org.bouncycastle.bcprov" version="1.60.0.v20181210-2057"/>
      <unit id="org.bouncycastle.bcprov.source" version="1.60.0.v20181210-2057"/>
>>>>>>> 16f75aa9
      <unit id="org.kohsuke.args4j" version="2.33.0.v20160323-2218"/>
      <unit id="org.kohsuke.args4j.source" version="2.33.0.v20160323-2218"/>
      <unit id="org.hamcrest" version="1.1.0.v20090501071000"/>
      <unit id="org.hamcrest.core" version="1.3.0.v20180420-1519"/>
      <unit id="org.hamcrest.core.source" version="1.3.0.v20180420-1519"/>
      <unit id="org.hamcrest.library" version="1.3.0.v20180524-2246"/>
      <unit id="org.hamcrest.library.source" version="1.3.0.v20180524-2246"/>
      <unit id="javaewah" version="1.1.6.v20160919-1400"/>
      <unit id="javaewah.source" version="1.1.6.v20160919-1400"/>
      <unit id="org.objenesis" version="2.6.0.v20180420-1519"/>
      <unit id="org.objenesis.source" version="2.6.0.v20180420-1519"/>
      <unit id="org.mockito" version="2.13.0.v20180426-1843"/>
      <unit id="org.mockito.source" version="2.13.0.v20180426-1843"/>
      <unit id="net.bytebuddy.byte-buddy" version="1.7.9.v20180420-1519"/>
      <unit id="net.bytebuddy.byte-buddy.source" version="1.7.9.v20180420-1519"/>
      <unit id="net.bytebuddy.byte-buddy-agent" version="1.7.9.v20180420-1519"/>
      <unit id="net.bytebuddy.byte-buddy-agent.source" version="1.7.9.v20180420-1519"/>
      <unit id="com.google.gson" version="2.8.2.v20180104-1110"/>
      <unit id="com.google.gson.source" version="2.8.2.v20180104-1110"/>
      <unit id="com.jcraft.jsch" version="0.1.54.v20170116-1932"/>
      <unit id="com.jcraft.jsch.source" version="0.1.54.v20170116-1932"/>
      <unit id="org.junit" version="4.12.0.v201504281640"/>
      <unit id="org.junit.source" version="4.12.0.v201504281640"/>
      <unit id="javax.servlet" version="3.1.0.v201410161800"/>
      <unit id="javax.servlet.source" version="3.1.0.v201410161800"/>
      <unit id="org.tukaani.xz" version="1.8.0.v20180207-1613"/>
      <unit id="org.tukaani.xz.source" version="1.8.0.v20180207-1613"/>
      <unit id="org.slf4j.api" version="1.7.2.v20121108-1250"/>
      <unit id="org.slf4j.api.source" version="1.7.2.v20121108-1250"/>
      <unit id="org.slf4j.impl.log4j12" version="1.7.2.v20131105-2200"/>
      <unit id="org.slf4j.impl.log4j12.source" version="1.7.2.v20131105-2200"/>
      <unit id="com.jcraft.jzlib" version="1.1.1.v201205102305"/>
      <unit id="com.jcraft.jzlib.source" version="1.1.1.v201205102305"/>
      <unit id="net.i2p.crypto.eddsa" version="0.3.0.v20181102-1323"/>
      <unit id="net.i2p.crypto.eddsa.source" version="0.3.0.v20181102-1323"/>
      <unit id="org.apache.sshd.core" version="2.0.0.v20181102-1323"/>
      <unit id="org.apache.sshd.core.source" version="2.0.0.v20181102-1323"/>
      <unit id="org.apache.sshd.sftp" version="2.0.0.v20181102-1323"/>
      <unit id="org.apache.sshd.sftp.source" version="2.0.0.v20181102-1323"/>
      <repository location="http://download.eclipse.org/tools/orbit/downloads/drops/R20190226160451/repository"/>
    </location>
    <location includeMode="slicer" includeAllPlatforms="false" includeSource="true" includeConfigurePhase="true" type="InstallableUnit">
      <unit id="org.eclipse.osgi" version="0.0.0"/>
      <repository location="http://download.eclipse.org/releases/2018-09/"/>
    </location>
  </locations>
</target><|MERGE_RESOLUTION|>--- conflicted
+++ resolved
@@ -1,11 +1,7 @@
 <?xml version="1.0" encoding="UTF-8" standalone="no"?>
 <?pde?>
 <!-- generated with https://github.com/eclipse-cbi/targetplatform-dsl -->
-<<<<<<< HEAD
-<target name="jgit-4.9" sequenceNumber="1547541040">
-=======
 <target name="jgit-4.9" sequenceNumber="1551829271">
->>>>>>> 16f75aa9
   <locations>
     <location includeMode="slicer" includeAllPlatforms="false" includeSource="true" includeConfigurePhase="true" type="InstallableUnit">
       <unit id="org.eclipse.jetty.client" version="9.4.14.v20181114"/>
@@ -41,21 +37,12 @@
       <unit id="org.apache.httpcomponents.httpcore.source" version="4.4.10.v20190123-2214"/>
       <unit id="org.apache.log4j" version="1.2.15.v201012070815"/>
       <unit id="org.apache.log4j.source" version="1.2.15.v201012070815"/>
-<<<<<<< HEAD
-      <unit id="org.bouncycastle.bcpg" version="1.60.0.v20181107-1520"/>
-      <unit id="org.bouncycastle.bcpg.source" version="1.60.0.v20181107-1520"/>
-      <unit id="org.bouncycastle.bcpkix" version="1.60.0.v20181107-1520"/>
-      <unit id="org.bouncycastle.bcpkix.source" version="1.60.0.v20181107-1520"/>
-      <unit id="org.bouncycastle.bcprov" version="1.60.0.v20181107-1520"/>
-      <unit id="org.bouncycastle.bcprov.source" version="1.60.0.v20181107-1520"/>
-=======
       <unit id="org.bouncycastle.bcpg" version="1.60.0.v20181210-2057"/>
       <unit id="org.bouncycastle.bcpg.source" version="1.60.0.v20181210-2057"/>
       <unit id="org.bouncycastle.bcpkix" version="1.60.0.v20181210-2057"/>
       <unit id="org.bouncycastle.bcpkix.source" version="1.60.0.v20181210-2057"/>
       <unit id="org.bouncycastle.bcprov" version="1.60.0.v20181210-2057"/>
       <unit id="org.bouncycastle.bcprov.source" version="1.60.0.v20181210-2057"/>
->>>>>>> 16f75aa9
       <unit id="org.kohsuke.args4j" version="2.33.0.v20160323-2218"/>
       <unit id="org.kohsuke.args4j.source" version="2.33.0.v20160323-2218"/>
       <unit id="org.hamcrest" version="1.1.0.v20090501071000"/>
