/*
 * Copyright (C) 2010, 2013 Chris Aniszczyk <caniszczyk@gmail.com>
 * and other copyright owners as documented in the project's IP log.
 *
 * This program and the accompanying materials are made available
 * under the terms of the Eclipse Distribution License v1.0 which
 * accompanies this distribution, is reproduced below, and is
 * available at http://www.eclipse.org/org/documents/edl-v10.php
 *
 * All rights reserved.
 *
 * Redistribution and use in source and binary forms, with or
 * without modification, are permitted provided that the following
 * conditions are met:
 *
 * - Redistributions of source code must retain the above copyright
 *   notice, this list of conditions and the following disclaimer.
 *
 * - Redistributions in binary form must reproduce the above
 *   copyright notice, this list of conditions and the following
 *   disclaimer in the documentation and/or other materials provided
 *   with the distribution.
 *
 * - Neither the name of the Eclipse Foundation, Inc. nor the
 *   names of its contributors may be used to endorse or promote
 *   products derived from this software without specific prior
 *   written permission.
 *
 * THIS SOFTWARE IS PROVIDED BY THE COPYRIGHT HOLDERS AND
 * CONTRIBUTORS "AS IS" AND ANY EXPRESS OR IMPLIED WARRANTIES,
 * INCLUDING, BUT NOT LIMITED TO, THE IMPLIED WARRANTIES
 * OF MERCHANTABILITY AND FITNESS FOR A PARTICULAR PURPOSE
 * ARE DISCLAIMED. IN NO EVENT SHALL THE COPYRIGHT OWNER OR
 * CONTRIBUTORS BE LIABLE FOR ANY DIRECT, INDIRECT, INCIDENTAL,
 * SPECIAL, EXEMPLARY, OR CONSEQUENTIAL DAMAGES (INCLUDING, BUT
 * NOT LIMITED TO, PROCUREMENT OF SUBSTITUTE GOODS OR SERVICES;
 * LOSS OF USE, DATA, OR PROFITS; OR BUSINESS INTERRUPTION) HOWEVER
 * CAUSED AND ON ANY THEORY OF LIABILITY, WHETHER IN CONTRACT,
 * STRICT LIABILITY, OR TORT (INCLUDING NEGLIGENCE OR OTHERWISE)
 * ARISING IN ANY WAY OUT OF THE USE OF THIS SOFTWARE, EVEN IF
 * ADVISED OF THE POSSIBILITY OF SUCH DAMAGE.
 */
package org.eclipse.jgit.api;

import static org.junit.Assert.assertEquals;
import static org.junit.Assert.assertNotEquals;
import static org.junit.Assert.assertNotNull;
import static org.junit.Assert.assertNull;
import static org.junit.Assert.assertTrue;

<<<<<<< HEAD
import java.io.File;
=======
import java.util.ArrayList;
>>>>>>> 2dfc9ed6
import java.util.Collection;
import java.util.List;

import org.eclipse.jgit.junit.JGitTestUtil;
import org.eclipse.jgit.junit.RepositoryTestCase;
import org.eclipse.jgit.lib.Constants;
import org.eclipse.jgit.lib.ObjectId;
import org.eclipse.jgit.lib.Ref;
import org.eclipse.jgit.lib.RefUpdate;
import org.eclipse.jgit.lib.Repository;
import org.eclipse.jgit.lib.StoredConfig;
import org.eclipse.jgit.revwalk.RevCommit;
import org.eclipse.jgit.transport.FetchResult;
import org.eclipse.jgit.transport.RefSpec;
import org.eclipse.jgit.transport.RemoteConfig;
import org.eclipse.jgit.transport.TagOpt;
import org.eclipse.jgit.transport.TrackingRefUpdate;
import org.eclipse.jgit.transport.URIish;
import org.junit.Before;
import org.junit.Test;

public class FetchCommandTest extends RepositoryTestCase {

	private Git git;
	private Git remoteGit;

	@Before
	public void setupRemoteRepository() throws Exception {
		git = new Git(db);

		// create other repository
		Repository remoteRepository = createWorkRepository();
		remoteGit = new Git(remoteRepository);

		// setup the first repository to fetch from the second repository
		final StoredConfig config = db.getConfig();
		RemoteConfig remoteConfig = new RemoteConfig(config, "test");
		URIish uri = new URIish(remoteRepository.getDirectory().toURI().toURL());
		remoteConfig.addURI(uri);
		remoteConfig.update(config);
		config.save();
	}

	@Test
	public void testFetch() throws Exception {

		// create some refs via commits and tag
		RevCommit commit = remoteGit.commit().setMessage("initial commit").call();
		Ref tagRef = remoteGit.tag().setName("tag").call();

		git.fetch().setRemote("test")
				.setRefSpecs("refs/heads/master:refs/heads/x").call();

		assertEquals(commit.getId(),
				db.resolve(commit.getId().getName() + "^{commit}"));
		assertEquals(tagRef.getObjectId(),
				db.resolve(tagRef.getObjectId().getName()));
	}

	@Test
<<<<<<< HEAD
	public void testForcedFetch() throws Exception {
		remoteGit.commit().setMessage("commit").call();
		remoteGit.commit().setMessage("commit2").call();
		git.fetch().setRemote("test")
				.setRefSpecs("refs/heads/master:refs/heads/master").call();

		remoteGit.commit().setAmend(true).setMessage("amended").call();
		FetchResult res = git.fetch().setRemote("test")
				.setRefSpecs("refs/heads/master:refs/heads/master").call();
		assertEquals(RefUpdate.Result.REJECTED,
				res.getTrackingRefUpdate("refs/heads/master").getResult());
		res = git.fetch().setRemote("test")
				.setRefSpecs("refs/heads/master:refs/heads/master")
				.setForceUpdate(true).call();
		assertEquals(RefUpdate.Result.FORCED,
				res.getTrackingRefUpdate("refs/heads/master").getResult());
=======
	public void fetchAddsBranches() throws Exception {
		final String branch1 = "b1";
		final String branch2 = "b2";
		final String remoteBranch1 = "test/" + branch1;
		final String remoteBranch2 = "test/" + branch2;
		remoteGit.commit().setMessage("commit").call();
		Ref branchRef1 = remoteGit.branchCreate().setName(branch1).call();
		remoteGit.commit().setMessage("commit").call();
		Ref branchRef2 = remoteGit.branchCreate().setName(branch2).call();

		String spec = "refs/heads/*:refs/remotes/test/*";
		git.fetch().setRemote("test").setRefSpecs(spec).call();
		assertEquals(branchRef1.getObjectId(), db.resolve(remoteBranch1));
		assertEquals(branchRef2.getObjectId(), db.resolve(remoteBranch2));
	}

	@Test
	public void fetchDoesntDeleteBranches() throws Exception {
		final String branch1 = "b1";
		final String branch2 = "b2";
		final String remoteBranch1 = "test/" + branch1;
		final String remoteBranch2 = "test/" + branch2;
		remoteGit.commit().setMessage("commit").call();
		Ref branchRef1 = remoteGit.branchCreate().setName(branch1).call();
		remoteGit.commit().setMessage("commit").call();
		Ref branchRef2 = remoteGit.branchCreate().setName(branch2).call();

		String spec = "refs/heads/*:refs/remotes/test/*";
		git.fetch().setRemote("test").setRefSpecs(spec).call();
		assertEquals(branchRef1.getObjectId(), db.resolve(remoteBranch1));
		assertEquals(branchRef2.getObjectId(), db.resolve(remoteBranch2));

		remoteGit.branchDelete().setBranchNames(branch1).call();
		git.fetch().setRemote("test").setRefSpecs(spec).call();
		assertEquals(branchRef1.getObjectId(), db.resolve(remoteBranch1));
		assertEquals(branchRef2.getObjectId(), db.resolve(remoteBranch2));
	}

	@Test
	public void fetchUpdatesBranches() throws Exception {
		final String branch1 = "b1";
		final String branch2 = "b2";
		final String remoteBranch1 = "test/" + branch1;
		final String remoteBranch2 = "test/" + branch2;
		remoteGit.commit().setMessage("commit").call();
		Ref branchRef1 = remoteGit.branchCreate().setName(branch1).call();
		remoteGit.commit().setMessage("commit").call();
		Ref branchRef2 = remoteGit.branchCreate().setName(branch2).call();

		String spec = "refs/heads/*:refs/remotes/test/*";
		git.fetch().setRemote("test").setRefSpecs(spec).call();
		assertEquals(branchRef1.getObjectId(), db.resolve(remoteBranch1));
		assertEquals(branchRef2.getObjectId(), db.resolve(remoteBranch2));

		remoteGit.commit().setMessage("commit").call();
		branchRef2 = remoteGit.branchCreate().setName(branch2).setForce(true).call();
		git.fetch().setRemote("test").setRefSpecs(spec).call();
		assertEquals(branchRef1.getObjectId(), db.resolve(remoteBranch1));
		assertEquals(branchRef2.getObjectId(), db.resolve(remoteBranch2));
	}

	@Test
	public void fetchPrunesBranches() throws Exception {
		final String branch1 = "b1";
		final String branch2 = "b2";
		final String remoteBranch1 = "test/" + branch1;
		final String remoteBranch2 = "test/" + branch2;
		remoteGit.commit().setMessage("commit").call();
		Ref branchRef1 = remoteGit.branchCreate().setName(branch1).call();
		remoteGit.commit().setMessage("commit").call();
		Ref branchRef2 = remoteGit.branchCreate().setName(branch2).call();

		String spec = "refs/heads/*:refs/remotes/test/*";
		git.fetch().setRemote("test").setRefSpecs(spec).call();
		assertEquals(branchRef1.getObjectId(), db.resolve(remoteBranch1));
		assertEquals(branchRef2.getObjectId(), db.resolve(remoteBranch2));

		remoteGit.branchDelete().setBranchNames(branch1).call();
		git.fetch().setRemote("test").setRefSpecs(spec)
				.setRemoveDeletedRefs(true).call();
		assertNull(db.resolve(remoteBranch1));
		assertEquals(branchRef2.getObjectId(), db.resolve(remoteBranch2));
>>>>>>> 2dfc9ed6
	}

	@Test
	public void fetchShouldAutoFollowTag() throws Exception {
		remoteGit.commit().setMessage("commit").call();
		Ref tagRef = remoteGit.tag().setName("foo").call();

		git.fetch().setRemote("test")
				.setRefSpecs("refs/heads/*:refs/remotes/origin/*")
				.setTagOpt(TagOpt.AUTO_FOLLOW).call();

		assertEquals(tagRef.getObjectId(), db.resolve("foo"));
	}

	@Test
	public void fetchShouldAutoFollowTagForFetchedObjects() throws Exception {
		remoteGit.commit().setMessage("commit").call();
		Ref tagRef = remoteGit.tag().setName("foo").call();
		remoteGit.commit().setMessage("commit2").call();
		git.fetch().setRemote("test")
				.setRefSpecs("refs/heads/*:refs/remotes/origin/*")
				.setTagOpt(TagOpt.AUTO_FOLLOW).call();
		assertEquals(tagRef.getObjectId(), db.resolve("foo"));
	}

	@Test
	public void fetchShouldNotFetchTagsFromOtherBranches() throws Exception {
		remoteGit.commit().setMessage("commit").call();
		remoteGit.checkout().setName("other").setCreateBranch(true).call();
		remoteGit.commit().setMessage("commit2").call();
		remoteGit.tag().setName("foo").call();
		git.fetch().setRemote("test")
				.setRefSpecs("refs/heads/master:refs/remotes/origin/master")
				.setTagOpt(TagOpt.AUTO_FOLLOW).call();
		assertNull(db.resolve("foo"));
	}

	@Test
	public void fetchWithUpdatedTagShouldNotTryToUpdateLocal() throws Exception {
		final String tagName = "foo";
		remoteGit.commit().setMessage("commit").call();
		Ref tagRef = remoteGit.tag().setName(tagName).call();
		ObjectId originalId = tagRef.getObjectId();

		String spec = "refs/heads/*:refs/remotes/origin/*";
		git.fetch().setRemote("test").setRefSpecs(spec)
				.setTagOpt(TagOpt.AUTO_FOLLOW).call();
		assertEquals(originalId, db.resolve(tagName));

		remoteGit.commit().setMessage("commit 2").call();
		remoteGit.tag().setName(tagName).setForceUpdate(true).call();

		FetchResult result = git.fetch().setRemote("test").setRefSpecs(spec)
				.setTagOpt(TagOpt.AUTO_FOLLOW).call();

		Collection<TrackingRefUpdate> refUpdates = result
				.getTrackingRefUpdates();
		assertEquals(1, refUpdates.size());
		TrackingRefUpdate update = refUpdates.iterator().next();
		assertEquals("refs/heads/master", update.getRemoteName());

		assertEquals(originalId, db.resolve(tagName));
	}

	@Test
	public void fetchWithExplicitTagsShouldUpdateLocal() throws Exception {
		final String tagName = "foo";
		remoteGit.commit().setMessage("commit").call();
		Ref tagRef1 = remoteGit.tag().setName(tagName).call();

		String spec = "refs/heads/*:refs/remotes/origin/*";
		git.fetch().setRemote("test").setRefSpecs(spec)
				.setTagOpt(TagOpt.AUTO_FOLLOW).call();
		assertEquals(tagRef1.getObjectId(), db.resolve(tagName));

		remoteGit.commit().setMessage("commit 2").call();
		Ref tagRef2 = remoteGit.tag().setName(tagName).setForceUpdate(true)
				.call();

		FetchResult result = git.fetch().setRemote("test").setRefSpecs(spec)
				.setTagOpt(TagOpt.FETCH_TAGS).call();
		TrackingRefUpdate update = result.getTrackingRefUpdate(Constants.R_TAGS
				+ tagName);
		assertEquals(RefUpdate.Result.FORCED, update.getResult());
		assertEquals(tagRef2.getObjectId(), db.resolve(tagName));
	}

	@Test
<<<<<<< HEAD
	public void testFetchWithPruneShouldKeepOriginHead() throws Exception {
		// Create a commit in the test repo.
		commitFile("foo", "foo", "master");
		// Produce a real clone of the git repo
		Git cloned = Git.cloneRepository()
				.setDirectory(createTempDirectory("testCloneRepository"))
				.setURI("file://"
						+ git.getRepository().getWorkTree().getAbsolutePath())
				.call();
		assertNotNull(cloned);
		Repository clonedRepo = cloned.getRepository();
		addRepoToClose(clonedRepo);
		ObjectId originMasterId = clonedRepo
				.resolve("refs/remotes/origin/master");
		assertNotNull("Should have origin/master", originMasterId);
		assertNotEquals("origin/master should not be zero ID",
				ObjectId.zeroId(), originMasterId);
		// Canonical git creates origin/HEAD; JGit (for now) doesn't. Let's
		// pretend we did the clone via command-line git.
		ObjectId originHeadId = clonedRepo.resolve("refs/remotes/origin/HEAD");
		if (originHeadId == null) {
			JGitTestUtil.write(
					new File(clonedRepo.getDirectory(),
							"refs/remotes/origin/HEAD"),
					"ref: refs/remotes/origin/master\n");
			originHeadId = clonedRepo.resolve("refs/remotes/origin/HEAD");
		}
		assertEquals("Should have origin/HEAD", originMasterId, originHeadId);
		FetchResult result = cloned.fetch().setRemote("origin")
				.setRemoveDeletedRefs(true).call();
		assertTrue("Fetch after clone should be up-to-date",
				result.getTrackingRefUpdates().isEmpty());
		assertEquals("origin/master should still exist", originMasterId,
				clonedRepo.resolve("refs/remotes/origin/master"));
		assertEquals("origin/HEAD should be unchanged", originHeadId,
				clonedRepo.resolve("refs/remotes/origin/HEAD"));
=======
	public void fetchAddRefsWithDuplicateRefspec() throws Exception {
		final String branchName = "branch";
		final String remoteBranchName = "test/" + branchName;
		remoteGit.commit().setMessage("commit").call();
		Ref branchRef = remoteGit.branchCreate().setName(branchName).call();

		final String spec1 = "+refs/heads/*:refs/remotes/test/*";
		final String spec2 = "refs/heads/*:refs/remotes/test/*";
		final StoredConfig config = db.getConfig();
		RemoteConfig remoteConfig = new RemoteConfig(config, "test");
		remoteConfig.addFetchRefSpec(new RefSpec(spec1));
		remoteConfig.addFetchRefSpec(new RefSpec(spec2));
		remoteConfig.update(config);

		git.fetch().setRemote("test").setRefSpecs(spec1).call();
		assertEquals(branchRef.getObjectId(), db.resolve(remoteBranchName));
	}

	@Test
	public void fetchPruneRefsWithDuplicateRefspec()
			throws Exception {
		final String branchName = "branch";
		final String remoteBranchName = "test/" + branchName;
		remoteGit.commit().setMessage("commit").call();
		Ref branchRef = remoteGit.branchCreate().setName(branchName).call();

		final String spec1 = "+refs/heads/*:refs/remotes/test/*";
		final String spec2 = "refs/heads/*:refs/remotes/test/*";
		final StoredConfig config = db.getConfig();
		RemoteConfig remoteConfig = new RemoteConfig(config, "test");
		remoteConfig.addFetchRefSpec(new RefSpec(spec1));
		remoteConfig.addFetchRefSpec(new RefSpec(spec2));
		remoteConfig.update(config);

		git.fetch().setRemote("test").setRefSpecs(spec1).call();
		assertEquals(branchRef.getObjectId(), db.resolve(remoteBranchName));

		remoteGit.branchDelete().setBranchNames(branchName).call();
		git.fetch().setRemote("test").setRefSpecs(spec1)
				.setRemoveDeletedRefs(true).call();
		assertNull(db.resolve(remoteBranchName));
	}

	@Test
	public void fetchUpdateRefsWithDuplicateRefspec() throws Exception {
		final String tagName = "foo";
		remoteGit.commit().setMessage("commit").call();
		Ref tagRef1 = remoteGit.tag().setName(tagName).call();
		List<RefSpec> refSpecs = new ArrayList<>();
		refSpecs.add(new RefSpec("+refs/heads/*:refs/remotes/origin/*"));
		refSpecs.add(new RefSpec("+refs/tags/*:refs/tags/*"));
		// Updating tags via the RefSpecs and setting TagOpt.FETCH_TAGS (or
		// AUTO_FOLLOW) will result internally in *two* updates for the same
		// ref.
		git.fetch().setRemote("test").setRefSpecs(refSpecs)
				.setTagOpt(TagOpt.AUTO_FOLLOW).call();
		assertEquals(tagRef1.getObjectId(), db.resolve(tagName));

		remoteGit.commit().setMessage("commit 2").call();
		Ref tagRef2 = remoteGit.tag().setName(tagName).setForceUpdate(true)
				.call();
		FetchResult result = git.fetch().setRemote("test").setRefSpecs(refSpecs)
				.setTagOpt(TagOpt.FETCH_TAGS).call();
		assertEquals(2, result.getTrackingRefUpdates().size());
		TrackingRefUpdate update = result
				.getTrackingRefUpdate(Constants.R_TAGS + tagName);
		assertEquals(RefUpdate.Result.FORCED, update.getResult());
		assertEquals(tagRef2.getObjectId(), db.resolve(tagName));
>>>>>>> 2dfc9ed6
	}
}<|MERGE_RESOLUTION|>--- conflicted
+++ resolved
@@ -48,11 +48,8 @@
 import static org.junit.Assert.assertNull;
 import static org.junit.Assert.assertTrue;
 
-<<<<<<< HEAD
 import java.io.File;
-=======
 import java.util.ArrayList;
->>>>>>> 2dfc9ed6
 import java.util.Collection;
 import java.util.List;
 
@@ -113,7 +110,6 @@
 	}
 
 	@Test
-<<<<<<< HEAD
 	public void testForcedFetch() throws Exception {
 		remoteGit.commit().setMessage("commit").call();
 		remoteGit.commit().setMessage("commit2").call();
@@ -130,7 +126,9 @@
 				.setForceUpdate(true).call();
 		assertEquals(RefUpdate.Result.FORCED,
 				res.getTrackingRefUpdate("refs/heads/master").getResult());
-=======
+	}
+
+	@Test
 	public void fetchAddsBranches() throws Exception {
 		final String branch1 = "b1";
 		final String branch2 = "b2";
@@ -213,7 +211,6 @@
 				.setRemoveDeletedRefs(true).call();
 		assertNull(db.resolve(remoteBranch1));
 		assertEquals(branchRef2.getObjectId(), db.resolve(remoteBranch2));
->>>>>>> 2dfc9ed6
 	}
 
 	@Test
@@ -302,7 +299,6 @@
 	}
 
 	@Test
-<<<<<<< HEAD
 	public void testFetchWithPruneShouldKeepOriginHead() throws Exception {
 		// Create a commit in the test repo.
 		commitFile("foo", "foo", "master");
@@ -339,7 +335,9 @@
 				clonedRepo.resolve("refs/remotes/origin/master"));
 		assertEquals("origin/HEAD should be unchanged", originHeadId,
 				clonedRepo.resolve("refs/remotes/origin/HEAD"));
-=======
+	}
+
+	@Test
 	public void fetchAddRefsWithDuplicateRefspec() throws Exception {
 		final String branchName = "branch";
 		final String remoteBranchName = "test/" + branchName;
@@ -408,6 +406,5 @@
 				.getTrackingRefUpdate(Constants.R_TAGS + tagName);
 		assertEquals(RefUpdate.Result.FORCED, update.getResult());
 		assertEquals(tagRef2.getObjectId(), db.resolve(tagName));
->>>>>>> 2dfc9ed6
 	}
 }